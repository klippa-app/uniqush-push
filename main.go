--- conflicted
+++ resolved
@@ -20,32 +20,19 @@
 import (
 	"flag"
 	"fmt"
-<<<<<<< HEAD
-	"github.com/uniqush/uniqush-push/srv"
-=======
 	. "github.com/uniqush/uniqush-push/srv"
->>>>>>> 62931fe6
 	"os"
 )
 
 var uniqushPushConfFlags = flag.String("config", "/etc/uniqush/uniqush-push.conf", "Config file path")
 var uniqushPushShowVersionFlag = flag.Bool("version", false, "Version info")
 
-<<<<<<< HEAD
-var uniqushPushVersion = "uniqush-push 1.3.3"
-
-func installPushSrvices() {
-	srv.InstallGCM()
-	srv.InstallC2DM()
-	srv.InstallAPNS()
-=======
 var uniqushPushVersion = "uniqush-push 1.4.0"
 
 func installPushSrvices() {
 	InstallGCM()
 	InstallC2DM()
 	InstallAPNS()
->>>>>>> 62931fe6
 }
 
 func main() {
