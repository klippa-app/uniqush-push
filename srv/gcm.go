--- conflicted
+++ resolved
@@ -29,14 +29,9 @@
 
 const (
 	// GCM endpoint
-<<<<<<< HEAD
 	gcmServiceURL string = "https://gcm-http.googleapis.com/gcm/send"
-	// payload key to extract from push requests to uniqush
-=======
-	gcmServiceURL string = "https://android.googleapis.com/gcm/send"
 	// payload key to extract from push requests to uniqush. The corresponding value is a JSON blob for a GCM data
 	// (silent, unless the app has logic to extract information to display notifications on the device)
->>>>>>> 005361b2
 	gcmRawPayloadKey = "uniqush.payload.gcm"
 	// notification key to extract from push requests to uniqush. The corresponding value is a JSON blob for a GCM notification (alerts user)
 	gcmRawNotificationKey = "uniqush.notification.gcm"
